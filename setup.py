--- conflicted
+++ resolved
@@ -47,10 +47,7 @@
     "gradio==3.0.0",
     "grpcio-status==1.48.2",
     "mock==5.1.0",
-<<<<<<< HEAD
     "pylint==3.0.3",
-=======
->>>>>>> 7f04eaaf
 ]
 
 extras_require["pyppeteer"] = [
@@ -61,7 +58,7 @@
 
 setup(
     name="metagpt",
-    version="0.6.2",
+    version="0.7.0",
     description="The Multi-Agent Framework",
     long_description=long_description,
     long_description_content_type="text/markdown",
