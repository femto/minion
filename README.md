--- conflicted
+++ resolved
@@ -167,8 +167,6 @@
 DEFAULT_MODEL=deepseek-chat
 ```
 
-<<<<<<< HEAD
-=======
 ### Configuration System
 
 Minion supports flexible configuration through YAML files with a two-tier system:
@@ -251,7 +249,6 @@
 ```
 make sure container name intercode-python_ic_ctr is listening on 3006
 
->>>>>>> cd1fe70c
 ## Community and Support
 
 Join our Discord community to connect with other Minion users, get support, and stay updated on the latest developments:
