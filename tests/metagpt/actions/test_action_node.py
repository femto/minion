--- conflicted
+++ resolved
@@ -243,7 +243,6 @@
     assert value == ["game.py", "app.py", "static/css/styles.css", "static/js/script.js", "templates/index.html"]
 
 
-<<<<<<< HEAD
 @pytest.mark.asyncio
 async def test_action_node_with_image():
     invoice = ActionNode(
@@ -254,7 +253,7 @@
     img_base64 = encode_image(invoice_path)
     node = await invoice.fill(context="", llm=LLM(), images=[img_base64])
     assert node.instruct_content.invoice
-=======
+
 class ToolDef(BaseModel):
     tool_name: str = Field(default="a", description="tool name", examples=[])
     description: str = Field(default="b", description="tool description", examples=[])
@@ -294,7 +293,6 @@
     code = inspect.getsource(Tasks)
     print(code)
     assert "tasks" in code, "tasks should be in code"
->>>>>>> 16f54abb
 
 
 if __name__ == "__main__":
