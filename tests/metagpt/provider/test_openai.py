from unittest.mock import Mock

import pytest

from metagpt.config import CONFIG
from metagpt.provider.openai_api import OpenAILLM
from metagpt.schema import UserMessage

CONFIG.openai_proxy = None


@pytest.mark.asyncio
async def test_aask_code():
    llm = OpenAILLM()
    msg = [{"role": "user", "content": "Write a python hello world code."}]
    rsp = await llm.aask_code(msg)  # -> {'language': 'python', 'code': "print('Hello, World!')"}
    assert "language" in rsp
    assert "code" in rsp
    assert len(rsp["code"]) > 0


@pytest.mark.asyncio
async def test_aask_code_str():
    llm = OpenAILLM()
    msg = "Write a python hello world code."
    rsp = await llm.aask_code(msg)  # -> {'language': 'python', 'code': "print('Hello, World!')"}
    assert "language" in rsp
    assert "code" in rsp
    assert len(rsp["code"]) > 0


@pytest.mark.asyncio
async def test_aask_code_Message():
    llm = OpenAILLM()
    msg = UserMessage("Write a python hello world code.")
    rsp = await llm.aask_code(msg)  # -> {'language': 'python', 'code': "print('Hello, World!')"}
    assert "language" in rsp
    assert "code" in rsp
    assert len(rsp["code"]) > 0


<<<<<<< HEAD
def test_ask_code():
    llm = OpenAIGPTAPI()
    msg = [{"role": "user", "content": "Write a python hello world code."}]
    rsp = llm.ask_code(msg)  # -> {'language': 'python', 'code': "print('Hello, World!')"}
    assert "language" in rsp
    assert "code" in rsp
    assert len(rsp["code"]) > 0


def test_ask_code_str():
    llm = OpenAIGPTAPI()
    msg = "Write a python hello world code."
    rsp = llm.ask_code(msg)  # -> {'language': 'python', 'code': "print('Hello, World!')"}
    assert "language" in rsp
    assert "code" in rsp
    assert len(rsp["code"]) > 0


def test_ask_code_Message():
    llm = OpenAIGPTAPI()
    msg = UserMessage("Write a python hello world code.")
    rsp = llm.ask_code(msg)  # -> {'language': 'python', 'code': "print('Hello, World!')"}
    assert "language" in rsp
    assert "code" in rsp
    assert len(rsp["code"]) > 0


def test_ask_code_list_Message():
    llm = OpenAIGPTAPI()
    msg = [UserMessage("a=[1,2,5,10,-10]"), UserMessage("写出求a中最大值的代码python")]
    rsp = llm.ask_code(msg)  # -> {'language': 'python', 'code': 'max_value = max(a)\nmax_value'}
    assert "language" in rsp
    assert "code" in rsp
    assert len(rsp["code"]) > 0


def test_ask_code_list_str():
    llm = OpenAIGPTAPI()
    msg = ["a=[1,2,5,10,-10]", "写出求a中最大值的代码python"]
    rsp = llm.ask_code(msg)  # -> {'language': 'python', 'code': 'max_value = max(a)\nmax_value'}
    print(rsp)
    assert "language" in rsp
    assert "code" in rsp
    assert len(rsp["code"]) > 0


@pytest.mark.asyncio
async def test_ask_code_steps2():
    llm = OpenAIGPTAPI()
    msg = ["step by setp 生成代码: Step 1. 先生成随机数组a, Step 2. 求a中最大值, Step 3. 绘制数据a的直方图"]
    rsp = await llm.aask_code(msg)  # -> {'language': 'python', 'code': 'max_value = max(a)\nmax_value'}
    print(rsp)
    assert "language" in rsp
    assert "code" in rsp
    assert len(rsp["code"]) > 0
    assert "Step 1" in rsp["code"]
    assert "Step 2" in rsp["code"]
    assert "Step 3" in rsp["code"]
=======
class TestOpenAI:
    @pytest.fixture
    def config(self):
        return Mock(
            openai_api_key="test_key",
            OPENAI_API_KEY="test_key",
            openai_base_url="test_url",
            OPENAI_BASE_URL="test_url",
            openai_proxy=None,
            openai_api_type="other",
        )

    @pytest.fixture
    def config_azure(self):
        return Mock(
            openai_api_key="test_key",
            OPENAI_API_KEY="test_key",
            openai_api_version="test_version",
            openai_base_url="test_url",
            OPENAI_BASE_URL="test_url",
            openai_proxy=None,
            openai_api_type="azure",
        )

    @pytest.fixture
    def config_proxy(self):
        return Mock(
            openai_api_key="test_key",
            OPENAI_API_KEY="test_key",
            openai_base_url="test_url",
            OPENAI_BASE_URL="test_url",
            openai_proxy="http://proxy.com",
            openai_api_type="other",
        )

    @pytest.fixture
    def config_azure_proxy(self):
        return Mock(
            openai_api_key="test_key",
            OPENAI_API_KEY="test_key",
            openai_api_version="test_version",
            openai_base_url="test_url",
            OPENAI_BASE_URL="test_url",
            openai_proxy="http://proxy.com",
            openai_api_type="azure",
        )

    def test_make_client_kwargs_without_proxy(self, config):
        instance = OpenAILLM()
        instance.config = config
        kwargs = instance._make_client_kwargs()
        assert kwargs == {"api_key": "test_key", "base_url": "test_url"}
        assert "http_client" not in kwargs

    def test_make_client_kwargs_without_proxy_azure(self, config_azure):
        instance = OpenAILLM()
        instance.config = config_azure
        kwargs = instance._make_client_kwargs()
        assert kwargs == {"api_key": "test_key", "base_url": "test_url"}
        assert "http_client" not in kwargs

    def test_make_client_kwargs_with_proxy(self, config_proxy):
        instance = OpenAILLM()
        instance.config = config_proxy
        kwargs = instance._make_client_kwargs()
        assert "http_client" in kwargs

    def test_make_client_kwargs_with_proxy_azure(self, config_azure_proxy):
        instance = OpenAILLM()
        instance.config = config_azure_proxy
        kwargs = instance._make_client_kwargs()
        assert "http_client" in kwargs
>>>>>>> 16e3f94b
<|MERGE_RESOLUTION|>--- conflicted
+++ resolved
@@ -39,7 +39,6 @@
     assert len(rsp["code"]) > 0
 
 
-<<<<<<< HEAD
 def test_ask_code():
     llm = OpenAIGPTAPI()
     msg = [{"role": "user", "content": "Write a python hello world code."}]
@@ -98,7 +97,8 @@
     assert "Step 1" in rsp["code"]
     assert "Step 2" in rsp["code"]
     assert "Step 3" in rsp["code"]
-=======
+
+
 class TestOpenAI:
     @pytest.fixture
     def config(self):
@@ -170,5 +170,4 @@
         instance = OpenAILLM()
         instance.config = config_azure_proxy
         kwargs = instance._make_client_kwargs()
-        assert "http_client" in kwargs
->>>>>>> 16e3f94b
+        assert "http_client" in kwargs