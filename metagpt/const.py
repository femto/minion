#!/usr/bin/env python
# -*- coding: utf-8 -*-
"""
@Time    : 2023/5/1 11:59
@Author  : alexanderwu
@File    : const.py
@Modified By: mashenquan, 2023-11-1. According to Section 2.2.1 and 2.2.2 of RFC 116, added key definitions for
        common properties in the Message.
@Modified By: mashenquan, 2023-11-27. Defines file repository paths according to Section 2.2.3.4 of RFC 135.
@Modified By: mashenquan, 2023/12/5. Add directories for code summarization..
"""
import contextvars
import os
from pathlib import Path

from loguru import logger

import metagpt

OPTIONS = contextvars.ContextVar("OPTIONS", default={})


def get_metagpt_package_root():
    """Get the root directory of the installed package."""
    package_root = Path(metagpt.__file__).parent.parent
    for i in (".git", ".project_root", ".gitignore"):
        if (package_root / i).exists():
            break
    else:
        package_root = Path.cwd()

    logger.info(f"Package root set to {str(package_root)}")
    return package_root


def get_metagpt_root():
    """Get the project root directory."""
    # Check if a project root is specified in the environment variable
    project_root_env = os.getenv("METAGPT_PROJECT_ROOT")
    if project_root_env:
        project_root = Path(project_root_env)
        logger.info(f"PROJECT_ROOT set from environment variable to {str(project_root)}")
    else:
        # Fallback to package root if no environment variable is set
        project_root = get_metagpt_package_root()
    return project_root


# METAGPT PROJECT ROOT AND VARS

METAGPT_ROOT = get_metagpt_root()
DEFAULT_WORKSPACE_ROOT = METAGPT_ROOT / "workspace"

DATA_PATH = METAGPT_ROOT / "data"
RESEARCH_PATH = DATA_PATH / "research"
TUTORIAL_PATH = DATA_PATH / "tutorial_docx"
INVOICE_OCR_TABLE_PATH = DATA_PATH / "invoice_table"
<<<<<<< HEAD
UT_PATH = DATA_PATH / "ut"
SWAGGER_PATH = UT_PATH / "files/api/"
UT_PY_PATH = UT_PATH / "files/ut/"
API_QUESTIONS_PATH = UT_PATH / "files/question/"

SERDESER_PATH = DEFAULT_WORKSPACE_ROOT / "storage"  # TODO to store `storage` under the individual generated project

TMP = METAGPT_ROOT / "tmp"

SOURCE_ROOT = METAGPT_ROOT / "metagpt"
PROMPT_PATH = SOURCE_ROOT / "prompts"
SKILL_DIRECTORY = SOURCE_ROOT / "skills"


# REAL CONSTS

MEM_TTL = 24 * 30 * 3600


MESSAGE_ROUTE_FROM = "sent_from"
MESSAGE_ROUTE_TO = "send_to"
MESSAGE_ROUTE_CAUSE_BY = "cause_by"
MESSAGE_META_ROLE = "role"
MESSAGE_ROUTE_TO_ALL = "<all>"
MESSAGE_ROUTE_TO_NONE = "<none>"

REQUIREMENT_FILENAME = "requirement.txt"
BUGFIX_FILENAME = "bugfix.txt"
PACKAGE_REQUIREMENTS_FILENAME = "requirements.txt"
=======
SERDESER_PATH = WORKSPACE_ROOT / "storage"  # TODO to store `storage` under the individual generated project
>>>>>>> a69be36a

DOCS_FILE_REPO = "docs"
PRDS_FILE_REPO = "docs/prds"
SYSTEM_DESIGN_FILE_REPO = "docs/system_design"
TASK_FILE_REPO = "docs/tasks"
COMPETITIVE_ANALYSIS_FILE_REPO = "resources/competitive_analysis"
DATA_API_DESIGN_FILE_REPO = "resources/data_api_design"
SEQ_FLOW_FILE_REPO = "resources/seq_flow"
SYSTEM_DESIGN_PDF_FILE_REPO = "resources/system_design"
PRD_PDF_FILE_REPO = "resources/prd"
TASK_PDF_FILE_REPO = "resources/api_spec_and_tasks"
TEST_CODES_FILE_REPO = "tests"
TEST_OUTPUTS_FILE_REPO = "test_outputs"
CODE_SUMMARIES_FILE_REPO = "docs/code_summaries"
CODE_SUMMARIES_PDF_FILE_REPO = "resources/code_summaries"

YAPI_URL = "http://yapi.deepwisdomai.com/"<|MERGE_RESOLUTION|>--- conflicted
+++ resolved
@@ -55,7 +55,7 @@
 RESEARCH_PATH = DATA_PATH / "research"
 TUTORIAL_PATH = DATA_PATH / "tutorial_docx"
 INVOICE_OCR_TABLE_PATH = DATA_PATH / "invoice_table"
-<<<<<<< HEAD
+
 UT_PATH = DATA_PATH / "ut"
 SWAGGER_PATH = UT_PATH / "files/api/"
 UT_PY_PATH = UT_PATH / "files/ut/"
@@ -85,9 +85,6 @@
 REQUIREMENT_FILENAME = "requirement.txt"
 BUGFIX_FILENAME = "bugfix.txt"
 PACKAGE_REQUIREMENTS_FILENAME = "requirements.txt"
-=======
-SERDESER_PATH = WORKSPACE_ROOT / "storage"  # TODO to store `storage` under the individual generated project
->>>>>>> a69be36a
 
 DOCS_FILE_REPO = "docs"
 PRDS_FILE_REPO = "docs/prds"
