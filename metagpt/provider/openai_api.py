--- conflicted
+++ resolved
@@ -12,25 +12,13 @@
 import asyncio
 import json
 import time
-from typing import Union
-
-<<<<<<< HEAD
+from typing import List, Union
+
 import openai
-from openai import APIConnectionError, AsyncAzureOpenAI, AsyncOpenAI, RateLimitError
-from openai.types import CompletionUsage
-=======
-from openai import (
-    APIConnectionError,
-    AsyncAzureOpenAI,
-    AsyncOpenAI,
-    AsyncStream,
-    AzureOpenAI,
-    OpenAI,
-)
+from openai import APIConnectionError, AsyncOpenAI, AsyncStream, OpenAI, RateLimitError
 from openai._base_client import AsyncHttpxClientWrapper, SyncHttpxClientWrapper
 from openai.types import CompletionUsage
 from openai.types.chat import ChatCompletion, ChatCompletionChunk
->>>>>>> 139c7c36
 from tenacity import (
     after_log,
     retry,
@@ -40,18 +28,14 @@
 )
 
 from metagpt.config import CONFIG, Config, LLMProviderEnum
+from metagpt.const import DEFAULT_MAX_TOKENS
 from metagpt.logs import logger
-from metagpt.provider import LLMType
 from metagpt.provider.base_gpt_api import BaseGPTAPI
 from metagpt.provider.constant import GENERAL_FUNCTION_SCHEMA, GENERAL_TOOL_CHOICE
 from metagpt.provider.llm_provider_registry import register_provider
 from metagpt.schema import Message
-<<<<<<< HEAD
 from metagpt.utils.cost_manager import Costs
-=======
 from metagpt.utils.exceptions import handle_exception
-from metagpt.utils.singleton import Singleton
->>>>>>> 139c7c36
 from metagpt.utils.token_counter import (
     count_message_tokens,
     count_string_tokens,
@@ -102,27 +86,13 @@
     """
 
     def __init__(self):
-<<<<<<< HEAD
-        self.model = CONFIG.openai_api_model
-=======
         self.config: Config = CONFIG
         self.__init_openai()
->>>>>>> 139c7c36
         self.auto_max_tokens = False
-        self.rpm = int(CONFIG.get("RPM", 10))
-        if CONFIG.openai_api_type == "azure":
-            # https://learn.microsoft.com/zh-cn/azure/ai-services/openai/how-to/migration?tabs=python-new%2Cdalle-fix
-            self._client = AsyncAzureOpenAI(
-                api_key=CONFIG.openai_api_key,
-                api_version=CONFIG.openai_api_version,
-                azure_endpoint=CONFIG.openai_api_base,
-            )
-        else:
-            # https://github.com/openai/openai-python#async-usage
-            self._client = AsyncOpenAI(api_key=CONFIG.openai_api_key, base_url=CONFIG.openai_api_base)
+        # https://github.com/openai/openai-python#async-usage
+        self._client = AsyncOpenAI(api_key=CONFIG.openai_api_key, base_url=CONFIG.openai_api_base)
         RateLimiter.__init__(self, rpm=self.rpm)
 
-<<<<<<< HEAD
     async def _achat_completion_stream(self, messages: list[dict], timeout=3) -> str:
         kwargs = self._cons_kwargs(messages, timeout=timeout)
         response = await self._client.chat.completions.create(**kwargs, stream=True)
@@ -131,34 +101,17 @@
             chunk_message = chunk.choices[0].delta.content or ""  # extract the message
             yield chunk_message
 
-    def _cons_kwargs(self, messages: list[dict], timeout=3, **configs) -> dict:
-=======
     def __init_openai(self):
-        self.is_azure = self.config.openai_api_type == "azure"
-        self.model = self.config.deployment_name if self.is_azure else self.config.openai_api_model
         self.rpm = int(self.config.get("RPM", 10))
         self._make_client()
 
     def _make_client(self):
         kwargs, async_kwargs = self._make_client_kwargs()
-
-        if self.is_azure:
-            self.client = AzureOpenAI(**kwargs)
-            self.async_client = AsyncAzureOpenAI(**async_kwargs)
-        else:
-            self.client = OpenAI(**kwargs)
-            self.async_client = AsyncOpenAI(**async_kwargs)
+        self.client = OpenAI(**kwargs)
+        self.async_client = AsyncOpenAI(**async_kwargs)
 
     def _make_client_kwargs(self) -> (dict, dict):
-        if self.is_azure:
-            kwargs = dict(
-                api_key=self.config.openai_api_key,
-                api_version=self.config.openai_api_version,
-                azure_endpoint=self.config.openai_base_url,
-            )
-        else:
-            kwargs = dict(api_key=self.config.openai_api_key, base_url=self.config.openai_base_url)
-
+        kwargs = dict(api_key=self.config.openai_api_key, base_url=self.config.openai_base_url)
         async_kwargs = kwargs.copy()
 
         # to use proxy, openai v1 needs http_client
@@ -201,28 +154,17 @@
         self._update_costs(usage)
         return full_reply_content
 
-    def _cons_kwargs(self, messages: list[dict], **configs) -> dict:
->>>>>>> 139c7c36
+    def _cons_kwargs(self, messages: list[dict], timeout=3, **configs) -> dict:
         kwargs = {
             "messages": messages,
             "max_tokens": self.get_max_tokens(messages),
             "n": 1,
             "stop": None,
             "temperature": 0.3,
-<<<<<<< HEAD
-=======
-            "timeout": 3,
-            "model": self.model,
->>>>>>> 139c7c36
+            "model": self.config.openai_api_model,
         }
         if configs:
             kwargs.update(configs)
-
-<<<<<<< HEAD
-        if CONFIG.openai_api_type == "azure":
-            kwargs["model"] = CONFIG.deployment_id
-        else:
-            kwargs["model"] = self.model
         try:
             default_timeout = int(CONFIG.TIMEOUT) if CONFIG.TIMEOUT else 0
         except ValueError:
@@ -231,39 +173,18 @@
 
         return kwargs
 
-    async def _achat_completion(self, messages: list[dict], timeout=3) -> dict:
+    async def _achat_completion(self, messages: list[dict], timeout=3) -> ChatCompletion:
         kwargs = self._cons_kwargs(messages, timeout=timeout)
-        rsp = await self._client.chat.completions.create(**kwargs)
+        rsp: ChatCompletion = await self._client.chat.completions.create(**kwargs)
         self._update_costs(rsp.usage)
-        return rsp.dict()
-
-    def completion(self, messages: list[dict], timeout=3) -> dict:
+        return rsp
+
+    def completion(self, messages: list[dict], timeout=3) -> ChatCompletion:
         loop = self.get_event_loop()
         return loop.run_until_complete(self.acompletion(messages, timeout=timeout))
 
-    async def acompletion(self, messages: list[dict], timeout=3) -> dict:
-        # if isinstance(messages[0], Message):
-        #     messages = self.messages_to_dict(messages)
+    async def acompletion(self, messages: list[dict], timeout=3) -> ChatCompletion:
         return await self._achat_completion(messages, timeout=timeout)
-=======
-        return kwargs
-
-    async def _achat_completion(self, messages: list[dict]) -> ChatCompletion:
-        rsp: ChatCompletion = await self.async_client.chat.completions.create(**self._cons_kwargs(messages))
-        self._update_costs(rsp.usage)
-        return rsp
-
-    def _chat_completion(self, messages: list[dict]) -> ChatCompletion:
-        rsp: ChatCompletion = self.client.chat.completions.create(**self._cons_kwargs(messages))
-        self._update_costs(rsp.usage)
-        return rsp
-
-    def completion(self, messages: list[dict]) -> ChatCompletion:
-        return self._chat_completion(messages)
-
-    async def acompletion(self, messages: list[dict]) -> ChatCompletion:
-        return await self._achat_completion(messages)
->>>>>>> 139c7c36
 
     @retry(
         wait=wait_random_exponential(min=1, max=60),
@@ -312,29 +233,15 @@
 
         return self._cons_kwargs(messages=messages, timeout=timeout, **kwargs)
 
-<<<<<<< HEAD
-    def _chat_completion_function(self, messages: list[dict], timeout=3, **kwargs) -> dict:
+    def _chat_completion_function(self, messages: list[dict], timeout=3, **kwargs) -> ChatCompletion:
         loop = self.get_event_loop()
         return loop.run_until_complete(self._achat_completion_function(messages=messages, timeout=timeout, **kwargs))
 
-    async def _achat_completion_function(self, messages: list[dict], timeout=3, **chat_configs) -> dict:
+    async def _achat_completion_function(self, messages: list[dict], timeout=3, **chat_configs) -> ChatCompletion:
         kwargs = self._func_configs(messages=messages, timeout=timeout, **chat_configs)
-        rsp = await self._client.chat.completions.create(**kwargs)
-        self._update_costs(rsp.usage)
-        return rsp.dict()
-=======
-    def _chat_completion_function(self, messages: list[dict], **kwargs) -> ChatCompletion:
-        rsp: ChatCompletion = self.client.chat.completions.create(**self._func_configs(messages, **kwargs))
+        rsp: ChatCompletion = await self._client.chat.completions.create(**kwargs)
         self._update_costs(rsp.usage)
         return rsp
-
-    async def _achat_completion_function(self, messages: list[dict], **chat_configs) -> ChatCompletion:
-        rsp: ChatCompletion = await self.async_client.chat.completions.create(
-            **self._func_configs(messages, **chat_configs)
-        )
-        self._update_costs(rsp.usage)
-        return rsp
->>>>>>> 139c7c36
 
     def _process_message(self, messages: Union[str, Message, list[dict], list[Message], list[str]]) -> list[dict]:
         """convert messages to list[dict]."""
@@ -392,7 +299,6 @@
             logger.error(f"API TYPE:{CONFIG.openai_api_type}, err:{e}")
             raise e
 
-<<<<<<< HEAD
     def _calc_usage(self, messages: list[dict], rsp: str) -> CompletionUsage:
         if CONFIG.calc_usage:
             try:
@@ -408,8 +314,6 @@
                 logger.error(f"{self.model} usage calculation failed!", e)
         return CompletionUsage(prompt_tokens=0, completion_tokens=0, total_tokens=0)
 
-    async def acompletion_batch(self, batch: list[list[dict]], timeout=3) -> list[dict]:
-=======
     def get_choice_function_arguments(self, rsp: ChatCompletion) -> dict:
         """Required to provide the first function arguments of choice.
 
@@ -438,8 +342,7 @@
 
         return usage
 
-    async def acompletion_batch(self, batch: list[list[dict]]) -> list[ChatCompletion]:
->>>>>>> 139c7c36
+    async def acompletion_batch(self, batch: list[list[dict]], timeout=3) -> list[ChatCompletion]:
         """Return full JSON"""
         split_batches = self.split_batches(batch)
         all_results = []
@@ -466,17 +369,9 @@
         return results
 
     def _update_costs(self, usage: CompletionUsage):
-<<<<<<< HEAD
-        if CONFIG.calc_usage:
-            try:
-                prompt_tokens = usage.prompt_tokens
-                completion_tokens = usage.completion_tokens
-                CONFIG.cost_manager.update_cost(prompt_tokens, completion_tokens, self.model)
-=======
         if CONFIG.calc_usage and usage:
             try:
-                self._cost_manager.update_cost(usage.prompt_tokens, usage.completion_tokens, self.model)
->>>>>>> 139c7c36
+                CONFIG.cost_manager.update_cost(usage.prompt_tokens, usage.completion_tokens, self.model)
             except Exception as e:
                 logger.error("updating costs failed!", e)
 
@@ -488,24 +383,13 @@
             return CONFIG.max_tokens_rsp
         return get_max_completion_tokens(messages, self.model, CONFIG.max_tokens_rsp)
 
-<<<<<<< HEAD
     def moderation(self, content: Union[str, list[str]]):
         loop = self.get_event_loop()
         loop.run_until_complete(self.amoderation(content=content))
 
+    @handle_exception
     async def amoderation(self, content: Union[str, list[str]]):
-        try:
-            if not content:
-                logger.error("content cannot be empty!")
-            else:
-                rsp = await self._amoderation(content=content)
-                return rsp
-        except Exception as e:
-            logger.error(f"moderating failed:{e}")
-
-    async def _amoderation(self, content: Union[str, list[str]]):
-        rsp = await self._client.moderations.create(input=content)
-        return rsp
+        return await self._client.moderations.create(input=content)
 
     async def close(self):
         """Close connection"""
@@ -526,13 +410,73 @@
             else:
                 raise e
 
-    async def get_summary(self, text: str, max_words=200, keep_language: bool = False, **kwargs) -> str:
-        from metagpt.memory.brain_memory import BrainMemory
-
-        memory = BrainMemory(llm_type=LLMType.OPENAI.value, historical_summary=text, cacheable=False)
-        return await memory.summarize(llm=self, max_words=max_words, keep_language=keep_language)
-=======
-    @handle_exception
-    async def amoderation(self, content: Union[str, list[str]]):
-        return await self.async_client.moderations.create(input=content)
->>>>>>> 139c7c36
+    async def summarize(self, text: str, max_words=200, keep_language: bool = False, limit: int = -1, **kwargs) -> str:
+        max_token_count = DEFAULT_MAX_TOKENS
+        max_count = 100
+        text_length = len(text)
+        if limit > 0 and text_length < limit:
+            return text
+        summary = ""
+        while max_count > 0:
+            if text_length < max_token_count:
+                summary = await self._get_summary(text=text, max_words=max_words, keep_language=keep_language)
+                break
+
+            padding_size = 20 if max_token_count > 20 else 0
+            text_windows = self.split_texts(text, window_size=max_token_count - padding_size)
+            part_max_words = min(int(max_words / len(text_windows)) + 1, 100)
+            summaries = []
+            for ws in text_windows:
+                response = await self._get_summary(text=ws, max_words=part_max_words, keep_language=keep_language)
+                summaries.append(response)
+            if len(summaries) == 1:
+                summary = summaries[0]
+                break
+
+            # Merged and retry
+            text = "\n".join(summaries)
+            text_length = len(text)
+
+            max_count -= 1  # safeguard
+        return summary
+
+    async def _get_summary(self, text: str, max_words=20, keep_language: bool = False):
+        """Generate text summary"""
+        if len(text) < max_words:
+            return text
+        if keep_language:
+            command = f".Translate the above content into a summary of less than {max_words} words in language of the content strictly."
+        else:
+            command = f"Translate the above content into a summary of less than {max_words} words."
+        msg = text + "\n\n" + command
+        logger.debug(f"summary ask:{msg}")
+        response = await self.aask(msg=msg, system_msgs=[])
+        logger.debug(f"summary rsp: {response}")
+        return response
+
+    @staticmethod
+    def split_texts(text: str, window_size) -> List[str]:
+        """Splitting long text into sliding windows text"""
+        if window_size <= 0:
+            window_size = DEFAULT_TOKEN_SIZE
+        total_len = len(text)
+        if total_len <= window_size:
+            return [text]
+
+        padding_size = 20 if window_size > 20 else 0
+        windows = []
+        idx = 0
+        data_len = window_size - padding_size
+        while idx < total_len:
+            if window_size + idx > total_len:  # 不足一个滑窗
+                windows.append(text[idx:])
+                break
+            # 每个窗口少算padding_size自然就可实现滑窗功能, 比如: [1, 2, 3, 4, 5, 6, 7, ....]
+            # window_size=3, padding_size=1：
+            # [1, 2, 3], [3, 4, 5], [5, 6, 7], ....
+            #   idx=2,  |  idx=5   |  idx=8  | ...
+            w = text[idx : idx + window_size]
+            windows.append(w)
+            idx += data_len
+
+        return windows