#!/usr/bin/env python
# -*- coding: utf-8 -*-
"""
@Time    : 2023/5/5 22:59
@Author  : alexanderwu
@File    : __init__.py
@Modified By: mashenquan, 2023-12-15. Add LLMType
"""
from enum import Enum

<<<<<<< HEAD

class LLMType(Enum):
    OPENAI = "OpenAI"
    METAGPT = "MetaGPT"
    UNKNOWN = "UNKNOWN"

    @classmethod
    def get(cls, value):
        for member in cls:
            if member.value == value:
                return member
        return cls.UNKNOWN

    @classmethod
    def __missing__(cls, value):
        return cls.UNKNOWN
=======
from metagpt.provider.fireworks_api import FireWorksGPTAPI
from metagpt.provider.google_gemini_api import GeminiGPTAPI
from metagpt.provider.open_llm_api import OpenLLMGPTAPI
from metagpt.provider.openai_api import OpenAIGPTAPI
from metagpt.provider.zhipuai_api import ZhiPuAIGPTAPI

__all__ = ["FireWorksGPTAPI", "GeminiGPTAPI", "OpenLLMGPTAPI", "OpenAIGPTAPI", "ZhiPuAIGPTAPI"]
>>>>>>> 139c7c36
<|MERGE_RESOLUTION|>--- conflicted
+++ resolved
@@ -4,33 +4,12 @@
 @Time    : 2023/5/5 22:59
 @Author  : alexanderwu
 @File    : __init__.py
-@Modified By: mashenquan, 2023-12-15. Add LLMType
 """
-from enum import Enum
 
-<<<<<<< HEAD
-
-class LLMType(Enum):
-    OPENAI = "OpenAI"
-    METAGPT = "MetaGPT"
-    UNKNOWN = "UNKNOWN"
-
-    @classmethod
-    def get(cls, value):
-        for member in cls:
-            if member.value == value:
-                return member
-        return cls.UNKNOWN
-
-    @classmethod
-    def __missing__(cls, value):
-        return cls.UNKNOWN
-=======
 from metagpt.provider.fireworks_api import FireWorksGPTAPI
 from metagpt.provider.google_gemini_api import GeminiGPTAPI
 from metagpt.provider.open_llm_api import OpenLLMGPTAPI
 from metagpt.provider.openai_api import OpenAIGPTAPI
 from metagpt.provider.zhipuai_api import ZhiPuAIGPTAPI
 
-__all__ = ["FireWorksGPTAPI", "GeminiGPTAPI", "OpenLLMGPTAPI", "OpenAIGPTAPI", "ZhiPuAIGPTAPI"]
->>>>>>> 139c7c36
+__all__ = ["FireWorksGPTAPI", "GeminiGPTAPI", "OpenLLMGPTAPI", "OpenAIGPTAPI", "ZhiPuAIGPTAPI"]