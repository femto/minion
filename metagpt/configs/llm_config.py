--- conflicted
+++ resolved
@@ -74,14 +74,9 @@
     frequency_penalty: float = 0.0
     best_of: Optional[int] = None
     n: Optional[int] = None
-<<<<<<< HEAD
-    stream: bool = True 
-    logprobs: Optional[bool] = None  # https://cookbook.openai.com/examples/using_logprobs
-=======
-    stream: bool = False
+    stream: bool = True
     # https://cookbook.openai.com/examples/using_logprobs
     logprobs: Optional[bool] = None
->>>>>>> 6b70f7b0
     top_logprobs: Optional[int] = None
     timeout: int = 600
 
